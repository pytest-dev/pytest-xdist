import uuid

import psutil
import py
import pytest


def auto_detect_cpus():
    return psutil.cpu_count(logical=False) or psutil.cpu_count() or 1


class AutoInt(int):
    """Mark value as auto-detected."""


def parse_numprocesses(s):
    if s == "auto":
        return AutoInt(auto_detect_cpus())
    elif s is not None:
        return int(s)


def pytest_addoption(parser):
    group = parser.getgroup("xdist", "distributed and subprocess testing")
    group._addoption(
        "-n",
        "--numprocesses",
        dest="numprocesses",
        metavar="numprocesses",
        action="store",
        type=parse_numprocesses,
        help="shortcut for '--dist=load --tx=NUM*popen', "
        "you can use 'auto' here for auto detection CPUs number on "
        "host system and it will be 0 when used with --pdb",
    )
    group.addoption(
        "--maxprocesses",
        dest="maxprocesses",
        metavar="maxprocesses",
        action="store",
        type=int,
        help="limit the maximum number of workers to process the tests when using --numprocesses=auto",
    )
    group.addoption(
        "--max-worker-restart",
        "--max-slave-restart",
        action="store",
        default=None,
        dest="maxworkerrestart",
        help="maximum number of workers that can be restarted "
        "when crashed (set to zero to disable this feature)\n"
        "'--max-slave-restart' option is deprecated and will be removed in "
        "a future release",
    )
    group.addoption(
        "--dist",
        metavar="distmode",
        action="store",
        choices=["each", "load", "loadscope", "loadfile", "no"],
        dest="dist",
        default="no",
        help=(
            "set mode for distributing tests to exec environments.\n\n"
            "each: send each test to all available environments.\n\n"
            "load: load balance by sending any pending test to any"
            " available environment.\n\n"
            "loadscope: load balance by sending pending groups of tests in"
            " the same scope to any available environment.\n\n"
            "loadfile: load balance by sending test grouped by file"
            " to any available environment.\n\n"
            "(default) no: run tests inprocess, don't distribute."
        ),
    )
    group.addoption(
        "--tx",
        dest="tx",
        action="append",
        default=[],
        metavar="xspec",
        help=(
            "add a test execution environment. some examples: "
            "--tx popen//python=python2.5 --tx socket=192.168.1.102:8888 "
            "--tx ssh=user@codespeak.net//chdir=testcache"
        ),
    )
    group._addoption(
        "-d",
        action="store_true",
        dest="distload",
        default=False,
        help="load-balance tests.  shortcut for '--dist=load'",
    )
    group.addoption(
        "--rsyncdir",
        action="append",
        default=[],
        metavar="DIR",
        help="add directory for rsyncing to remote tx nodes.",
    )
    group.addoption(
        "--rsyncignore",
        action="append",
        default=[],
        metavar="GLOB",
        help="add expression for ignores when rsyncing to remote tx nodes.",
    )
    group.addoption(
        "--boxed",
        action="store_true",
        help="backward compatibility alias for pytest-forked --forked",
    )
    group.addoption(
        "--testrunuid",
        action="store",
        help=(
            "provide an identifier shared amongst all workers as the value of "
            "the 'testrun_uid' fixture,\n\n,"
            "if not provided, 'testrun_uid' is filled with a new unique string "
            "on every test run."
        ),
    )

    parser.addini(
        "rsyncdirs",
        "list of (relative) paths to be rsynced for remote distributed testing.",
        type="pathlist",
    )
    parser.addini(
        "rsyncignore",
        "list of (relative) glob-style paths to be ignored for rsyncing.",
        type="pathlist",
    )
    parser.addini(
        "looponfailroots",
        type="pathlist",
        help="directories to check for changes",
        default=[py.path.local()],
    )


# -------------------------------------------------------------------------
# distributed testing hooks
# -------------------------------------------------------------------------


def pytest_addhooks(pluginmanager):
    from xdist import newhooks

    pluginmanager.add_hookspecs(newhooks)


# -------------------------------------------------------------------------
# distributed testing initialization
# -------------------------------------------------------------------------


@pytest.mark.trylast
def pytest_configure(config):
    if config.getoption("dist") != "no" and not config.getvalue("collectonly"):
        from xdist.dsession import DSession

        session = DSession(config)
        config.pluginmanager.register(session, "dsession")
        tr = config.pluginmanager.getplugin("terminalreporter")
        if tr:
            tr.showfspath = False
    if config.getoption("boxed"):
        config.option.forked = True


@pytest.mark.tryfirst
def pytest_cmdline_main(config):
    usepdb = config.getoption("usepdb", False)  # a core option
    if isinstance(config.option.numprocesses, AutoInt):
        if usepdb:
            config.option.numprocesses = 0
            config.option.dist = "no"
        else:
            config.option.numprocesses = int(config.option.numprocesses)

    if config.option.numprocesses:
        if config.option.dist == "no":
            config.option.dist = "load"
        numprocesses = config.option.numprocesses
        if config.option.maxprocesses:
            numprocesses = min(numprocesses, config.option.maxprocesses)
        config.option.tx = ["popen"] * numprocesses
    if config.option.distload:
        config.option.dist = "load"
    val = config.getvalue
    if not val("collectonly") and val("dist") != "no" and usepdb:
        raise pytest.UsageError(
            "--pdb is incompatible with distributing tests; try using -n0 or -nauto."
        )  # noqa: E501


# -------------------------------------------------------------------------
# fixtures and API to easily know the role of current node
# -------------------------------------------------------------------------


def is_xdist_worker(request_or_session):
    """Return `True` if this is an xdist worker, `False` otherwise

    :param request_or_session: the `pytest` `request` or `session` object
    :return:
    """
    return hasattr(request_or_session.config, "workerinput")


def is_xdist_master(request_or_session):
    """Return `True` if this is the xdist master, `False` otherwise

    Note: this method also returns `False` when distribution has not been
    activated at all.

    :param request_or_session: the `pytest` `request` or `session` object
    :return:
    """
    return (
        not is_xdist_worker(request_or_session)
        and request_or_session.config.option.dist != "no"
    )


def get_xdist_worker_id(request_or_session):
    """Return the id of the current worker ('gw0', 'gw1', etc) or 'master'
    if running on the master node.

    :param request_or_session: the `pytest` `request` or `session` object
    :return:
    """
    if hasattr(request_or_session.config, "workerinput"):
        return request_or_session.config.workerinput["workerid"]
    else:
        # TODO shall we raise an exception if dist is not enabled ?
        #  i.e. `not is_xdist_master(request_or_session)` ?
        return "master"


@pytest.fixture(scope="session")
def worker_id(request):
    """Return the id of the current worker ('gw0', 'gw1', etc) or 'master'
    if running on the master node.
    """
<<<<<<< HEAD
    return get_xdist_worker_id(request)
=======
    if hasattr(request.config, "workerinput"):
        return request.config.workerinput["workerid"]
    else:
        return "master"


@pytest.fixture(scope="session")
def testrun_uid(request):
    """Return the unique id of the current test."""
    if hasattr(request.config, "workerinput"):
        return request.config.workerinput["testrunuid"]
    else:
        return uuid.uuid4().hex
>>>>>>> 0094b29a
<|MERGE_RESOLUTION|>--- conflicted
+++ resolved
@@ -243,13 +243,7 @@
     """Return the id of the current worker ('gw0', 'gw1', etc) or 'master'
     if running on the master node.
     """
-<<<<<<< HEAD
     return get_xdist_worker_id(request)
-=======
-    if hasattr(request.config, "workerinput"):
-        return request.config.workerinput["workerid"]
-    else:
-        return "master"
 
 
 @pytest.fixture(scope="session")
@@ -258,5 +252,4 @@
     if hasattr(request.config, "workerinput"):
         return request.config.workerinput["testrunuid"]
     else:
-        return uuid.uuid4().hex
->>>>>>> 0094b29a
+        return uuid.uuid4().hex